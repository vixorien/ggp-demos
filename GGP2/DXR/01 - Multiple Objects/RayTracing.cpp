#include "RayTracing.h"
#include "Graphics.h"
#include "BufferStructs.h"
#include "Window.h"

#include <d3dcompiler.h>
#include <DirectXMath.h>

using namespace DirectX;

namespace RayTracing
{
	// Annonymous namespace to hold variables
	// only accessible in this file
	namespace
	{
		bool dxrAvailable = false;
		bool dxrInitialized = false;

		// How many BLAS's we've created, which is
		// used to generate unique IDs per BLAS
		UINT blasCount = 0;

		// Track the size of various TLAS-related buffers
		// in the event they need to be resized later
		UINT64 tlasBufferSizeInBytes = 0;
		UINT64 tlasScratchSizeInBytes = 0;
		UINT64 tlasInstanceDataSizeInBytes = 0;


		// Error messages
		const char* errorRaytracingNotSupported = "\nERROR: Raytracing not supported by the current graphics device.\n(On laptops, this may be due to battery saver mode.)\n";
		const char* errorDXRDeviceQueryFailed = "\nERROR: DXR Device query failed - DirectX Raytracing unavailable.\n";
		const char* errorDXRCommandListQueryFailed = "\nERROR: DXR Command List query failed - DirectX Raytracing unavailable.\n";
	}
}

// Makes use of integer division to ensure we are aligned to the proper multiple of "alignment"
#define ALIGN(value, alignment) (((value + alignment - 1) / alignment) * alignment)


// --------------------------------------------------------
// Check for raytracing support and create all necessary
// raytracing resources, pipeline states, etc.
// --------------------------------------------------------
HRESULT RayTracing::Initialize(
	unsigned int outputWidth, 
	unsigned int outputHeight, 
	std::wstring raytracingShaderLibraryFile)
{
	// Use CheckFeatureSupport to determine if ray tracing is supported
	D3D12_FEATURE_DATA_D3D12_OPTIONS5 rtSupport = {};
	HRESULT supportResult = Graphics::Device->CheckFeatureSupport(
		D3D12_FEATURE_D3D12_OPTIONS5,
		&rtSupport,
		sizeof(rtSupport));

	// Query to ensure we can get proper versions of the device and command list
	HRESULT dxrDeviceResult = Graphics::Device->QueryInterface(IID_PPV_ARGS(DXRDevice.GetAddressOf()));
	HRESULT dxrCommandListResult = Graphics::CommandList->QueryInterface(IID_PPV_ARGS(DXRCommandList.GetAddressOf()));

	// Check the results
	if (FAILED(supportResult) || rtSupport.RaytracingTier == D3D12_RAYTRACING_TIER_NOT_SUPPORTED) { printf("%s", errorRaytracingNotSupported); return supportResult; }
	if (FAILED(dxrDeviceResult)) { printf("%s", errorDXRDeviceQueryFailed); return dxrDeviceResult; }
	if (FAILED(dxrCommandListResult)) { printf("%s", errorDXRCommandListQueryFailed); return dxrCommandListResult; }

	// We have DXR support
	dxrAvailable = true;
	printf("\nDXR initialization success!\n");

	// Proceed with setup
	CreateRaytracingRootSignatures();
	CreateRaytracingPipelineState(raytracingShaderLibraryFile);
	CreateShaderTable();
	CreateRaytracingOutputUAV(outputWidth, outputHeight);

	// All set
	dxrInitialized = true;
	return S_OK;
}


// --------------------------------------------------------
// Creates the root signatures necessary for raytracing:
//  - A global signature used across all shaders
//  - A local signature used for each ray hit
// --------------------------------------------------------
void RayTracing::CreateRaytracingRootSignatures()
{
	// Don't bother if DXR isn't available
	if (dxrInitialized || !dxrAvailable)
		return;

	// Create a global root signature shared across all raytracing shaders
	{
		// Two descriptor ranges
		// 1: The output texture, which is an unordered access view (UAV)
		// 2: Two separate SRVs, which are the index and vertex data of the geometry
		D3D12_DESCRIPTOR_RANGE outputUAVRange = {};
		outputUAVRange.BaseShaderRegister = 0;
		outputUAVRange.NumDescriptors = 1;
		outputUAVRange.OffsetInDescriptorsFromTableStart = D3D12_DESCRIPTOR_RANGE_OFFSET_APPEND;
		outputUAVRange.RangeType = D3D12_DESCRIPTOR_RANGE_TYPE_UAV;
		outputUAVRange.RegisterSpace = 0;

		D3D12_DESCRIPTOR_RANGE cbufferRange = {};
		cbufferRange.BaseShaderRegister = 0;
		cbufferRange.NumDescriptors = 1;
		cbufferRange.OffsetInDescriptorsFromTableStart = D3D12_DESCRIPTOR_RANGE_OFFSET_APPEND;
		cbufferRange.RangeType = D3D12_DESCRIPTOR_RANGE_TYPE_CBV;
		cbufferRange.RegisterSpace = 0;

		// Set up the root parameters for the global signature (of which there are four)
		// These need to match the shader(s) we'll be using
		D3D12_ROOT_PARAMETER rootParams[3] = {};
		{
			// First param is the UAV range for the output texture
			rootParams[0].ParameterType = D3D12_ROOT_PARAMETER_TYPE_DESCRIPTOR_TABLE;
			rootParams[0].ShaderVisibility = D3D12_SHADER_VISIBILITY_ALL;
			rootParams[0].DescriptorTable.NumDescriptorRanges = 1;
			rootParams[0].DescriptorTable.pDescriptorRanges = &outputUAVRange;

			// Second param is an SRV for the acceleration structure
			rootParams[1].ParameterType = D3D12_ROOT_PARAMETER_TYPE_SRV;
			rootParams[1].ShaderVisibility = D3D12_SHADER_VISIBILITY_ALL;
			rootParams[1].Descriptor.ShaderRegister = 0;
			rootParams[1].Descriptor.RegisterSpace = 0;

			// Third is constant buffer for the overall scene (camera matrices, lights, etc.)
			rootParams[2].ParameterType = D3D12_ROOT_PARAMETER_TYPE_DESCRIPTOR_TABLE;
			rootParams[2].ShaderVisibility = D3D12_SHADER_VISIBILITY_ALL;
			rootParams[2].DescriptorTable.NumDescriptorRanges = 1;
			rootParams[2].DescriptorTable.pDescriptorRanges = &cbufferRange;
		}

		// Create the global root signature
		Microsoft::WRL::ComPtr<ID3DBlob> blob;
		Microsoft::WRL::ComPtr<ID3DBlob> errors;
		D3D12_ROOT_SIGNATURE_DESC globalRootSigDesc = {};
		globalRootSigDesc.NumParameters = ARRAYSIZE(rootParams);
		globalRootSigDesc.pParameters = rootParams;
		globalRootSigDesc.NumStaticSamplers = 0;
		globalRootSigDesc.pStaticSamplers = 0;
		globalRootSigDesc.Flags = D3D12_ROOT_SIGNATURE_FLAG_NONE;

		D3D12SerializeRootSignature(&globalRootSigDesc, D3D_ROOT_SIGNATURE_VERSION_1, blob.GetAddressOf(), errors.GetAddressOf());
		DXRDevice->CreateRootSignature(1, blob->GetBufferPointer(), blob->GetBufferSize(), IID_PPV_ARGS(GlobalRaytracingRootSig.GetAddressOf()));
	}

	// Create a local root signature enabling shaders to have unique data from shader tables
	{
		// Table of 2 starting at register(t1)
		D3D12_DESCRIPTOR_RANGE geometrySRVRange = {};
		geometrySRVRange.BaseShaderRegister = 1;
		geometrySRVRange.NumDescriptors = 2;
		geometrySRVRange.OffsetInDescriptorsFromTableStart = D3D12_DESCRIPTOR_RANGE_OFFSET_APPEND;
		geometrySRVRange.RangeType = D3D12_DESCRIPTOR_RANGE_TYPE_SRV;
		geometrySRVRange.RegisterSpace = 0;

		// cbuffer for hit group data
		D3D12_DESCRIPTOR_RANGE cbufferRange = {};
		cbufferRange.BaseShaderRegister = 1;
		cbufferRange.NumDescriptors = 1;
		cbufferRange.OffsetInDescriptorsFromTableStart = D3D12_DESCRIPTOR_RANGE_OFFSET_APPEND;
		cbufferRange.RangeType = D3D12_DESCRIPTOR_RANGE_TYPE_CBV;
		cbufferRange.RegisterSpace = 0;

		// Two params: Tables for geometry and cbuffer
		D3D12_ROOT_PARAMETER rootParams[2] = {};

		// Range of SRVs for geometry (verts & indices)
		rootParams[0].ParameterType = D3D12_ROOT_PARAMETER_TYPE_DESCRIPTOR_TABLE;
		rootParams[0].ShaderVisibility = D3D12_SHADER_VISIBILITY_ALL;
		rootParams[0].DescriptorTable.NumDescriptorRanges = 1;
		rootParams[0].DescriptorTable.pDescriptorRanges = &geometrySRVRange;

		// Constant buffer at register(b1)
		rootParams[1].ParameterType = D3D12_ROOT_PARAMETER_TYPE_DESCRIPTOR_TABLE;
		rootParams[1].ShaderVisibility = D3D12_SHADER_VISIBILITY_ALL;
		rootParams[1].DescriptorTable.NumDescriptorRanges = 1;
		rootParams[1].DescriptorTable.pDescriptorRanges = &cbufferRange;


		// Create the local root sig (ensure we denote it as a local sig)
		Microsoft::WRL::ComPtr<ID3DBlob> blob;
		Microsoft::WRL::ComPtr<ID3DBlob> errors;
		D3D12_ROOT_SIGNATURE_DESC localRootSigDesc = {};
		localRootSigDesc.NumParameters = ARRAYSIZE(rootParams);
		localRootSigDesc.pParameters = rootParams;
		localRootSigDesc.NumStaticSamplers = 0;
		localRootSigDesc.pStaticSamplers = 0;
		localRootSigDesc.Flags = D3D12_ROOT_SIGNATURE_FLAG_LOCAL_ROOT_SIGNATURE; // DENOTE AS LOCAL!

		D3D12SerializeRootSignature(&localRootSigDesc, D3D_ROOT_SIGNATURE_VERSION_1, blob.GetAddressOf(), errors.GetAddressOf());
		DXRDevice->CreateRootSignature(1, blob->GetBufferPointer(), blob->GetBufferSize(), IID_PPV_ARGS(LocalRaytracingRootSig.GetAddressOf()));
	}
}


// --------------------------------------------------------
// Creates the raytracing pipeline state, which holds
// information about the shaders, payload, root signatures, etc.
// --------------------------------------------------------
void RayTracing::CreateRaytracingPipelineState(std::wstring raytracingShaderLibraryFile)
{
	// Don't bother if DXR isn't available
	if (dxrInitialized || !dxrAvailable)
		return;

	// Read the pre-compiled shader library to a blob
	Microsoft::WRL::ComPtr<ID3DBlob> blob;
	D3DReadFileToBlob(raytracingShaderLibraryFile.c_str(), blob.GetAddressOf());

	// There are ten subobjects that make up our raytracing pipeline object:
	// - Ray generation shader
	// - Miss shader
	// - Closest hit shader
	// - Hit group (group of all "hit"-type shaders, which is just "closest hit" for us)
	// - Payload configuration
	// - Association of payload to shaders
	// - Local root signature
	// - Association of local root sig to shader
	// - Global root signature
	// - Overall pipeline config
	D3D12_STATE_SUBOBJECT subobjects[10] = {};

	// === Ray generation shader ===
	D3D12_EXPORT_DESC rayGenExportDesc = {};
	rayGenExportDesc.Name = L"RayGen";
	rayGenExportDesc.Flags = D3D12_EXPORT_FLAG_NONE;

	D3D12_DXIL_LIBRARY_DESC	rayGenLibDesc = {};
	rayGenLibDesc.DXILLibrary.BytecodeLength = blob->GetBufferSize();
	rayGenLibDesc.DXILLibrary.pShaderBytecode = blob->GetBufferPointer();
	rayGenLibDesc.NumExports = 1;
	rayGenLibDesc.pExports = &rayGenExportDesc;

	D3D12_STATE_SUBOBJECT rayGenSubObj = {};
	rayGenSubObj.Type = D3D12_STATE_SUBOBJECT_TYPE_DXIL_LIBRARY;
	rayGenSubObj.pDesc = &rayGenLibDesc;

	subobjects[0] = rayGenSubObj;

	// === Miss shader ===
	D3D12_EXPORT_DESC missExportDesc = {};
	missExportDesc.Name = L"Miss";
	missExportDesc.Flags = D3D12_EXPORT_FLAG_NONE;

	D3D12_DXIL_LIBRARY_DESC	missLibDesc = {};
	missLibDesc.DXILLibrary.BytecodeLength = blob->GetBufferSize();
	missLibDesc.DXILLibrary.pShaderBytecode = blob->GetBufferPointer();
	missLibDesc.NumExports = 1;
	missLibDesc.pExports = &missExportDesc;

	D3D12_STATE_SUBOBJECT missSubObj = {};
	missSubObj.Type = D3D12_STATE_SUBOBJECT_TYPE_DXIL_LIBRARY;
	missSubObj.pDesc = &missLibDesc;

	subobjects[1] = missSubObj;

	// === Closest hit shader ===
	D3D12_EXPORT_DESC closestHitExportDesc = {};
	closestHitExportDesc.Name = L"ClosestHit";
	closestHitExportDesc.Flags = D3D12_EXPORT_FLAG_NONE;

	D3D12_DXIL_LIBRARY_DESC	closestHitLibDesc = {};
	closestHitLibDesc.DXILLibrary.BytecodeLength = blob->GetBufferSize();
	closestHitLibDesc.DXILLibrary.pShaderBytecode = blob->GetBufferPointer();
	closestHitLibDesc.NumExports = 1;
	closestHitLibDesc.pExports = &closestHitExportDesc;

	D3D12_STATE_SUBOBJECT closestHitSubObj = {};
	closestHitSubObj.Type = D3D12_STATE_SUBOBJECT_TYPE_DXIL_LIBRARY;
	closestHitSubObj.pDesc = &closestHitLibDesc;

	subobjects[2] = closestHitSubObj;


	// === Hit group ===
	D3D12_HIT_GROUP_DESC hitGroupDesc = {};
	hitGroupDesc.ClosestHitShaderImport = L"ClosestHit";
	hitGroupDesc.HitGroupExport = L"HitGroup";

	D3D12_STATE_SUBOBJECT hitGroup = {};
	hitGroup.Type = D3D12_STATE_SUBOBJECT_TYPE_HIT_GROUP;
	hitGroup.pDesc = &hitGroupDesc;

	subobjects[3] = hitGroup;

	// === Shader config (payload) ===
	D3D12_RAYTRACING_SHADER_CONFIG shaderConfigDesc = {};
	shaderConfigDesc.MaxPayloadSizeInBytes = sizeof(DirectX::XMFLOAT3);	// Assuming a float3 color for now
	shaderConfigDesc.MaxAttributeSizeInBytes = sizeof(DirectX::XMFLOAT2); // Assuming a float2 for barycentric coords for now

	D3D12_STATE_SUBOBJECT shaderConfigSubObj = {};
	shaderConfigSubObj.Type = D3D12_STATE_SUBOBJECT_TYPE_RAYTRACING_SHADER_CONFIG;
	shaderConfigSubObj.pDesc = &shaderConfigDesc;

	subobjects[4] = shaderConfigSubObj;

	// === Association - Payload and shaders ===
	// Names of shaders that use the payload
	const wchar_t* payloadShaderNames[] = { L"RayGen", L"Miss", L"HitGroup" };

	D3D12_SUBOBJECT_TO_EXPORTS_ASSOCIATION shaderPayloadAssociation = {};
	shaderPayloadAssociation.NumExports = ARRAYSIZE(payloadShaderNames);
	shaderPayloadAssociation.pExports = payloadShaderNames;
	shaderPayloadAssociation.pSubobjectToAssociate = &subobjects[4]; // Payload config above!

	D3D12_STATE_SUBOBJECT shaderPayloadAssociationObject = {};
	shaderPayloadAssociationObject.Type = D3D12_STATE_SUBOBJECT_TYPE_SUBOBJECT_TO_EXPORTS_ASSOCIATION;
	shaderPayloadAssociationObject.pDesc = &shaderPayloadAssociation;

	subobjects[5] = shaderPayloadAssociationObject;

	// === Local root signature ===
	D3D12_STATE_SUBOBJECT localRootSigSubObj = {};
	localRootSigSubObj.Type = D3D12_STATE_SUBOBJECT_TYPE_LOCAL_ROOT_SIGNATURE;
	localRootSigSubObj.pDesc = LocalRaytracingRootSig.GetAddressOf();

	subobjects[6] = localRootSigSubObj;

	// === Association - Shaders and local root sig ===
	// Names of shaders that use the root sig
	const wchar_t* rootSigShaderNames[] = { L"RayGen", L"Miss", L"HitGroup" };

	// Add a state subobject for the association between the RayGen shader and the local root signature
	D3D12_SUBOBJECT_TO_EXPORTS_ASSOCIATION rootSigAssociation = {};
	rootSigAssociation.NumExports = ARRAYSIZE(rootSigShaderNames);
	rootSigAssociation.pExports = rootSigShaderNames;
	rootSigAssociation.pSubobjectToAssociate = &subobjects[6]; // Root sig above

	D3D12_STATE_SUBOBJECT rootSigAssociationSubObj = {};
	rootSigAssociationSubObj.Type = D3D12_STATE_SUBOBJECT_TYPE_SUBOBJECT_TO_EXPORTS_ASSOCIATION;
	rootSigAssociationSubObj.pDesc = &rootSigAssociation;

	subobjects[7] = rootSigAssociationSubObj;

	// === Global root sig ===
	D3D12_STATE_SUBOBJECT globalRootSigSubObj = {};
	globalRootSigSubObj.Type = D3D12_STATE_SUBOBJECT_TYPE_GLOBAL_ROOT_SIGNATURE;
	globalRootSigSubObj.pDesc = GlobalRaytracingRootSig.GetAddressOf();

	subobjects[8] = globalRootSigSubObj;

	// === Pipeline config ===
	// Add a state subobject for the ray tracing pipeline config
	D3D12_RAYTRACING_PIPELINE_CONFIG pipelineConfig = {};
	pipelineConfig.MaxTraceRecursionDepth = D3D12_RAYTRACING_MAX_DECLARABLE_TRACE_RECURSION_DEPTH;

	D3D12_STATE_SUBOBJECT pipelineConfigSubObj = {};
	pipelineConfigSubObj.Type = D3D12_STATE_SUBOBJECT_TYPE_RAYTRACING_PIPELINE_CONFIG;
	pipelineConfigSubObj.pDesc = &pipelineConfig;

	subobjects[9] = pipelineConfigSubObj;

	// === Finalize state ===
	D3D12_STATE_OBJECT_DESC raytracingPipelineDesc = {};
	raytracingPipelineDesc.Type = D3D12_STATE_OBJECT_TYPE_RAYTRACING_PIPELINE;
	raytracingPipelineDesc.NumSubobjects = ARRAYSIZE(subobjects);
	raytracingPipelineDesc.pSubobjects = subobjects;

	// Create the state and also query it for its properties
	DXRDevice->CreateStateObject(&raytracingPipelineDesc, IID_PPV_ARGS(RaytracingPipelineStateObject.GetAddressOf()));
	RaytracingPipelineStateObject->QueryInterface(IID_PPV_ARGS(&RaytracingPipelineProperties));
}


// --------------------------------------------------------
// Sets up the shader table, which holds shader identifiers
// and local root signatures for all possible shaders
// used during raytracing.  Note that this is just a big
// chunk of GPU memory we need to manage ourselves.
// --------------------------------------------------------
void RayTracing::CreateShaderTable()
{
	// Don't bother if DXR isn't available
	if (dxrInitialized || !dxrAvailable)
		return;

	// Create the table of shaders and their data to use for rays
	// 0 - Ray generation shader
	// 1 - Miss shader
	// 2 - Closest hit shader
	// Note: All records must have the same size, so we need to calculate
	//       the size of the largest possible entry for our program
	//       - This will be the default (32) + one descriptor table pointer (8)
	//       - This also must be aligned up to D3D12_RAYTRACING_SHADER_BINDING_TABLE_RECORD_BYTE_ALIGNMENT
	UINT64 shaderTableRayGenRecordSize = D3D12_SHADER_IDENTIFIER_SIZE_IN_BYTES;
	UINT64 shaderTableMissRecordSize = D3D12_SHADER_IDENTIFIER_SIZE_IN_BYTES;
	UINT64 shaderTableHitGroupRecordSize = D3D12_SHADER_IDENTIFIER_SIZE_IN_BYTES + sizeof(D3D12_GPU_DESCRIPTOR_HANDLE) * 2; // CBV & SRV

	// Align them
	shaderTableRayGenRecordSize = ALIGN(shaderTableRayGenRecordSize, D3D12_RAYTRACING_SHADER_RECORD_BYTE_ALIGNMENT);
	shaderTableMissRecordSize = ALIGN(shaderTableMissRecordSize, D3D12_RAYTRACING_SHADER_RECORD_BYTE_ALIGNMENT);
	shaderTableHitGroupRecordSize = ALIGN(shaderTableHitGroupRecordSize, D3D12_RAYTRACING_SHADER_RECORD_BYTE_ALIGNMENT);

	// Which is largest?
	ShaderTableRecordSize = max(shaderTableRayGenRecordSize, max(shaderTableMissRecordSize, shaderTableHitGroupRecordSize));

	// How big should the table be?
	UINT64 shaderTableSize = 0;
	shaderTableSize += ShaderTableRecordSize; // One ray gen shader
	shaderTableSize += ShaderTableRecordSize; // One miss shader
	shaderTableSize += ShaderTableRecordSize * MaxHitGroupsInShaderTable; // Multiple hit groups!
	shaderTableSize = ALIGN(shaderTableSize, D3D12_RAYTRACING_SHADER_TABLE_BYTE_ALIGNMENT);

	// Create the shader table buffer and map it so we can write to it
	ShaderTable = Graphics::CreateBuffer(shaderTableSize, D3D12_HEAP_TYPE_UPLOAD, D3D12_RESOURCE_STATE_GENERIC_READ);
	unsigned char* shaderTableData = 0;
	ShaderTable->Map(0, 0, (void**)&shaderTableData);

	// Mem copy each record in: ray gen, miss and the overall hit group (from CreateRaytracingPipelineState() above)
	memcpy(shaderTableData, RaytracingPipelineProperties->GetShaderIdentifier(L"RayGen"), D3D12_SHADER_IDENTIFIER_SIZE_IN_BYTES);
	shaderTableData += ShaderTableRecordSize;

	memcpy(shaderTableData, RaytracingPipelineProperties->GetShaderIdentifier(L"Miss"), D3D12_SHADER_IDENTIFIER_SIZE_IN_BYTES);
	shaderTableData += ShaderTableRecordSize;

	// Make sure each hit group also has the proper identifier
	for (unsigned int i = 0; i < MaxHitGroupsInShaderTable; i++)
	{
		memcpy(shaderTableData, RaytracingPipelineProperties->GetShaderIdentifier(L"HitGroup"), D3D12_SHADER_IDENTIFIER_SIZE_IN_BYTES);
		shaderTableData += ShaderTableRecordSize;
	}

	// Unmap
	ShaderTable->Unmap(0, 0);
}


// --------------------------------------------------------
// Creates a texture & wraps it with an Unordered Access View,
// allowing shaders to directly write into this memory.  The
// data in this texture will later be directly copied to the
// back buffer after raytracing is complete.
// --------------------------------------------------------
void RayTracing::CreateRaytracingOutputUAV(unsigned int width, unsigned int height)
{
	// Default heap for output buffer
	D3D12_HEAP_PROPERTIES heapDesc = {};
	heapDesc.Type = D3D12_HEAP_TYPE_DEFAULT;
	heapDesc.CPUPageProperty = D3D12_CPU_PAGE_PROPERTY_UNKNOWN;
	heapDesc.CreationNodeMask = 0;
	heapDesc.MemoryPoolPreference = D3D12_MEMORY_POOL_UNKNOWN;
	heapDesc.VisibleNodeMask = 0;

	// Describe the final output resource (UAV)
	D3D12_RESOURCE_DESC desc = {};
	desc.DepthOrArraySize = 1;
	desc.Dimension = D3D12_RESOURCE_DIMENSION_TEXTURE2D;
	desc.Format = DXGI_FORMAT_R8G8B8A8_UNORM;
	desc.Flags = D3D12_RESOURCE_FLAG_ALLOW_UNORDERED_ACCESS;
	desc.Width = width;
	desc.Height = height;
	desc.Layout = D3D12_TEXTURE_LAYOUT_UNKNOWN;
	desc.MipLevels = 1;
	desc.SampleDesc.Count = 1;
	desc.SampleDesc.Quality = 0;

	DXRDevice->CreateCommittedResource(
		&heapDesc,
		D3D12_HEAP_FLAG_NONE,
		&desc,
		D3D12_RESOURCE_STATE_COPY_SOURCE,
		0,
		IID_PPV_ARGS(RaytracingOutput.GetAddressOf()));

	// Do we have a UAV alrady?
	if (!RaytracingOutputUAV_GPU.ptr)
	{
		// Nope, so reserve a spot
		Graphics::ReserveDescriptorHeapSlot(
			&RaytracingOutputUAV_CPU,
			&RaytracingOutputUAV_GPU);
	}

	// Set up the UAV
	D3D12_UNORDERED_ACCESS_VIEW_DESC uavDesc = {};
	uavDesc.ViewDimension = D3D12_UAV_DIMENSION_TEXTURE2D;

	DXRDevice->CreateUnorderedAccessView(
		RaytracingOutput.Get(),
		0,
		&uavDesc,
		RaytracingOutputUAV_CPU);
}


// --------------------------------------------------------
// If the window size changes, so too should the output texture
// --------------------------------------------------------
void RayTracing::ResizeOutputUAV(
	unsigned int outputWidth,
	unsigned int outputHeight)
{
	if (!dxrInitialized || !dxrAvailable)
		return;

	// Wait for the GPU to be done
	Graphics::WaitForGPU();

	// Reset and re-created the buffer
	RaytracingOutput.Reset();
	CreateRaytracingOutputUAV(outputWidth, outputHeight);
}


// --------------------------------------------------------
// Creates a BLAS for a particular mesh.  
// 
// NOTE: This demo assumes exactly one BLAS, so running this 
// method more than once is not advised!
// --------------------------------------------------------
MeshRayTracingData RayTracing::CreateBottomLevelAccelerationStructureForMesh(Mesh* mesh)
{
	// Raytracing-related data for this mesh
	MeshRayTracingData rayTracingData = {};
	
	// Don't bother if DXR isn't available
	if (!dxrAvailable)
		return rayTracingData;

	// Describe the geometry data we intend to store in this BLAS
	D3D12_RAYTRACING_GEOMETRY_DESC geometryDesc = {};
	geometryDesc.Type = D3D12_RAYTRACING_GEOMETRY_TYPE_TRIANGLES;
	geometryDesc.Triangles.VertexBuffer.StartAddress = mesh->GetVertexBuffer()->GetGPUVirtualAddress();
	geometryDesc.Triangles.VertexBuffer.StrideInBytes = mesh->GetVertexBufferView().StrideInBytes;
	geometryDesc.Triangles.VertexCount = static_cast<UINT>(mesh->GetVertexCount());
	geometryDesc.Triangles.VertexFormat = DXGI_FORMAT_R32G32B32_FLOAT;
	geometryDesc.Triangles.IndexBuffer = mesh->GetIndexBuffer()->GetGPUVirtualAddress();
	geometryDesc.Triangles.IndexFormat = mesh->GetIndexBufferView().Format;
	geometryDesc.Triangles.IndexCount = static_cast<UINT>(mesh->GetIndexCount());
	geometryDesc.Triangles.Transform3x4 = 0;
	geometryDesc.Flags = D3D12_RAYTRACING_GEOMETRY_FLAG_OPAQUE; // Performance boost when dealing with opaque geometry

	// Describe our overall input so we can get sizing info
	D3D12_BUILD_RAYTRACING_ACCELERATION_STRUCTURE_INPUTS accelStructInputs = {};
	accelStructInputs.Type = D3D12_RAYTRACING_ACCELERATION_STRUCTURE_TYPE_BOTTOM_LEVEL;
	accelStructInputs.DescsLayout = D3D12_ELEMENTS_LAYOUT_ARRAY;
	accelStructInputs.pGeometryDescs = &geometryDesc;
	accelStructInputs.NumDescs = 1;
	accelStructInputs.Flags = D3D12_RAYTRACING_ACCELERATION_STRUCTURE_BUILD_FLAG_PREFER_FAST_TRACE;

	D3D12_RAYTRACING_ACCELERATION_STRUCTURE_PREBUILD_INFO accelStructPrebuildInfo = {};
	DXRDevice->GetRaytracingAccelerationStructurePrebuildInfo(&accelStructInputs, &accelStructPrebuildInfo);

	// Handle alignment requirements ourselves
	accelStructPrebuildInfo.ScratchDataSizeInBytes = ALIGN(accelStructPrebuildInfo.ScratchDataSizeInBytes, D3D12_RAYTRACING_ACCELERATION_STRUCTURE_BYTE_ALIGNMENT);
	accelStructPrebuildInfo.ResultDataMaxSizeInBytes = ALIGN(accelStructPrebuildInfo.ResultDataMaxSizeInBytes, D3D12_RAYTRACING_ACCELERATION_STRUCTURE_BYTE_ALIGNMENT);

	// Create a scratch buffer so the device has a place to temporarily store data
	BLASScratchBuffer = Graphics::CreateBuffer(
		accelStructPrebuildInfo.ScratchDataSizeInBytes,
		D3D12_HEAP_TYPE_DEFAULT,
		D3D12_RESOURCE_STATE_UNORDERED_ACCESS,
		D3D12_RESOURCE_FLAG_ALLOW_UNORDERED_ACCESS,
		max(D3D12_RAYTRACING_ACCELERATION_STRUCTURE_BYTE_ALIGNMENT, D3D12_DEFAULT_RESOURCE_PLACEMENT_ALIGNMENT));

	// Create the final buffer for the BLAS
	rayTracingData.BLAS = Graphics::CreateBuffer(
		accelStructPrebuildInfo.ResultDataMaxSizeInBytes,
		D3D12_HEAP_TYPE_DEFAULT,
		D3D12_RESOURCE_STATE_RAYTRACING_ACCELERATION_STRUCTURE,
		D3D12_RESOURCE_FLAG_ALLOW_UNORDERED_ACCESS,
		max(D3D12_RAYTRACING_ACCELERATION_STRUCTURE_BYTE_ALIGNMENT, D3D12_DEFAULT_RESOURCE_PLACEMENT_ALIGNMENT));

	// Describe the final BLAS and set up the build
	D3D12_BUILD_RAYTRACING_ACCELERATION_STRUCTURE_DESC buildDesc = {};
	buildDesc.Inputs = accelStructInputs;
	buildDesc.ScratchAccelerationStructureData = BLASScratchBuffer->GetGPUVirtualAddress();
	buildDesc.DestAccelerationStructureData = rayTracingData.BLAS->GetGPUVirtualAddress();
	DXRCommandList->BuildRaytracingAccelerationStructure(&buildDesc, 0, 0);

	// Set up a barrier to wait until the BLAS is actually built to proceed
	D3D12_RESOURCE_BARRIER blasBarrier = {};
	blasBarrier.Type = D3D12_RESOURCE_BARRIER_TYPE_UAV;
	blasBarrier.UAV.pResource = rayTracingData.BLAS.Get();
	blasBarrier.Flags = D3D12_RESOURCE_BARRIER_FLAG_NONE;
	DXRCommandList->ResourceBarrier(1, &blasBarrier);

	// Create two SRVs for the index and vertex buffers
	// Note: These must come one after the other in the descriptor heap, and index must come first
	//       This is due to the way we've set up the root signature (expects a table of these)
	D3D12_CPU_DESCRIPTOR_HANDLE ib_cpu, vb_cpu;
	Graphics::ReserveDescriptorHeapSlot(&ib_cpu, &rayTracingData.IndexBufferSRV);
	Graphics::ReserveDescriptorHeapSlot(&vb_cpu, &rayTracingData.VertexBufferSRV);

	// Index buffer SRV
	D3D12_SHADER_RESOURCE_VIEW_DESC indexSRVDesc = {};
	indexSRVDesc.ViewDimension = D3D12_SRV_DIMENSION_BUFFER;
	indexSRVDesc.Format = DXGI_FORMAT_R32_TYPELESS;
	indexSRVDesc.Buffer.Flags = D3D12_BUFFER_SRV_FLAG_RAW;
	indexSRVDesc.Buffer.StructureByteStride = 0;
	indexSRVDesc.Buffer.FirstElement = 0;
	indexSRVDesc.Buffer.NumElements = (UINT)mesh->GetIndexCount();
	indexSRVDesc.Shader4ComponentMapping = D3D12_DEFAULT_SHADER_4_COMPONENT_MAPPING;
	DXRDevice->CreateShaderResourceView(mesh->GetIndexBuffer().Get(), &indexSRVDesc, ib_cpu);

	// Vertex buffer SRV
	D3D12_SHADER_RESOURCE_VIEW_DESC vertexSRVDesc = {};
	vertexSRVDesc.ViewDimension = D3D12_SRV_DIMENSION_BUFFER;
	vertexSRVDesc.Format = DXGI_FORMAT_R32_TYPELESS;
	vertexSRVDesc.Buffer.Flags = D3D12_BUFFER_SRV_FLAG_RAW;
	vertexSRVDesc.Buffer.StructureByteStride = 0;
	vertexSRVDesc.Buffer.FirstElement = 0;
	vertexSRVDesc.Buffer.NumElements = (UINT)((mesh->GetVertexCount() * sizeof(Vertex)) / sizeof(float)); // How many floats total?
	vertexSRVDesc.Shader4ComponentMapping = D3D12_DEFAULT_SHADER_4_COMPONENT_MAPPING;
	DXRDevice->CreateShaderResourceView(mesh->GetVertexBuffer().Get(), &vertexSRVDesc, vb_cpu);

	// Use the BLAS count as the hit group index for this mesh
	rayTracingData.HitGroupIndex = blasCount;
	blasCount++;

	// Finish up before moving on
	Graphics::CloseAndExecuteCommandList();
	Graphics::WaitForGPU();
	Graphics::ResetAllocatorAndCommandList(0);

	// We need to put this mesh's SRVs into the shader table
	// Note: The final destination within the shader table
	//    depends on many factors, including the shader table's 
	//    specific layout and specific local root signature setup
	//    for our closest hit shaders.  The code below works for this
	//    demo's setup, but any changes to the aforementioned
	//    details will necessitate corresponding changes below.
	unsigned char* tablePointer = 0;
	ShaderTable->Map(0, 0, (void**)&tablePointer);
	{
		// Get to the correct address in the table
		tablePointer += ShaderTableRecordSize * 2; // Get past raygen and miss shaders
		tablePointer += ShaderTableRecordSize * rayTracingData.HitGroupIndex; // Skip to this hit group
		tablePointer += D3D12_SHADER_IDENTIFIER_SIZE_IN_BYTES; // Get past the identifier
<<<<<<< HEAD
		tablePointer += sizeof(D3D12_GPU_DESCRIPTOR_HANDLE); // Skip first descriptor, which is for a CBV
		memcpy(tablePointer, &rayTracingData.IndexBufferSRV, sizeof(D3D12_GPU_DESCRIPTOR_HANDLE)); // Copy descriptor to table
=======
		memcpy(tablePointer, &raytracingData.IndexBufferSRV, sizeof(D3D12_GPU_DESCRIPTOR_HANDLE)); // Copy descriptor to table
>>>>>>> 8dd297a4
	}
	ShaderTable->Unmap(0, 0);

	// Pass back the raytracing data for this mesh
	return rayTracingData;
}


// --------------------------------------------------------
// Creates the top level accel structure, which can be made
// up of one or more BLAS instances, each with their own
// unique transform.  This demo uses exactly one BLAS instance.
// --------------------------------------------------------
void RayTracing::CreateTopLevelAccelerationStructureForScene(std::vector<std::shared_ptr<GameEntity>> scene)
{
	// Don't bother if DXR isn't available or the AS is finalized already
	if (!dxrAvailable)
		return;

	// Create vector of instance descriptions
	std::vector<D3D12_RAYTRACING_INSTANCE_DESC> instanceDescs;

	// Create a vector of instance IDs and another for per-BLAS entity data
	std::vector<unsigned int> instanceIDs;
	std::vector<RaytracingEntityData> entityData;
	instanceIDs.resize(blasCount); // One per BLAS (mesh) - all starting at zero due to resize()
	entityData.resize(blasCount);

	// Create an instance description for each entity
	for (size_t i = 0; i < scene.size(); i++)
	{
		// Grab this entity's transform and transpose to column major
		DirectX::XMFLOAT4X4 transform = scene[i]->GetTransform()->GetWorldMatrix();
		XMStoreFloat4x4(&transform, XMMatrixTranspose(XMLoadFloat4x4(&transform)));

		// Grab this mesh's index in the shader table
		std::shared_ptr<Mesh> mesh = scene[i]->GetMesh();
		unsigned int meshBlasIndex = mesh->GetRayTracingData().HitGroupIndex;

		// Create this description and add to our overall set of descriptions
<<<<<<< HEAD
		D3D12_RAYTRACING_INSTANCE_DESC id = {};
		id.InstanceContributionToHitGroupIndex = meshBlasIndex;
		id.InstanceID = instanceIDs[meshBlasIndex];
		id.InstanceMask = 0xFF;
		memcpy(&id.Transform, &transform, sizeof(float) * 3 * 4); // Copy first [3][4] elements
		id.AccelerationStructure = mesh->GetRayTracingData().BLAS->GetGPUVirtualAddress();
		id.Flags = D3D12_RAYTRACING_INSTANCE_FLAG_NONE;
		instanceDescs.push_back(id);
=======
		D3D12_RAYTRACING_INSTANCE_DESC instDesc = {};
		instDesc.InstanceContributionToHitGroupIndex = meshBlasIndex;
		instDesc.InstanceID = instanceIDs[meshBlasIndex];
		instDesc.InstanceMask = 0xFF;
		memcpy(&instDesc.Transform, &transform, sizeof(float) * 3 * 4); // Copy first [3][4] elements
		instDesc.AccelerationStructure = mesh->GetRaytracingData().BLAS->GetGPUVirtualAddress();
		instDesc.Flags = D3D12_RAYTRACING_INSTANCE_FLAG_NONE;
		instanceDescs.push_back(instDesc);
>>>>>>> 8dd297a4

		// Set up the entity data for this entity, too
		// - mesh index tells us which cbuffer
		// - instance ID tells us which instance in that cbuffer
		XMFLOAT3 c = scene[i]->GetMaterial()->GetColorTint();
		entityData[meshBlasIndex].color[instDesc.InstanceID] = XMFLOAT4(c.x, c.y, c.z, 1);

		// On to the next instance for this mesh
		instanceIDs[meshBlasIndex]++;
	}


	// Is our current description buffer too small?
	if (sizeof(D3D12_RAYTRACING_INSTANCE_DESC) * instanceDescs.size() > tlasInstanceDataSizeInBytes)
	{
		// Create a new buffer to hold instance descriptions, since they
		// need to actually be on the GPU
		TLASInstanceDescBuffer.Reset();
		tlasInstanceDataSizeInBytes = sizeof(D3D12_RAYTRACING_INSTANCE_DESC) * instanceDescs.size();

		TLASInstanceDescBuffer = Graphics::CreateBuffer(
			tlasInstanceDataSizeInBytes,
			D3D12_HEAP_TYPE_UPLOAD,
			D3D12_RESOURCE_STATE_GENERIC_READ);
	}

	// Copy the description into the new buffer
	unsigned char* mapped = 0;
	TLASInstanceDescBuffer->Map(0, 0, (void**)&mapped);
	memcpy(mapped, &instanceDescs[0], sizeof(D3D12_RAYTRACING_INSTANCE_DESC) * instanceDescs.size());
	TLASInstanceDescBuffer->Unmap(0, 0);

	// Describe our overall input so we can get sizing info
	D3D12_BUILD_RAYTRACING_ACCELERATION_STRUCTURE_INPUTS accelStructInputs = {};
	accelStructInputs.Type = D3D12_RAYTRACING_ACCELERATION_STRUCTURE_TYPE_TOP_LEVEL;
	accelStructInputs.DescsLayout = D3D12_ELEMENTS_LAYOUT_ARRAY;
	accelStructInputs.InstanceDescs = TLASInstanceDescBuffer->GetGPUVirtualAddress();
	accelStructInputs.NumDescs = (unsigned int)instanceDescs.size();
	accelStructInputs.Flags = D3D12_RAYTRACING_ACCELERATION_STRUCTURE_BUILD_FLAG_PREFER_FAST_TRACE;

	D3D12_RAYTRACING_ACCELERATION_STRUCTURE_PREBUILD_INFO accelStructPrebuildInfo = {};
	DXRDevice->GetRaytracingAccelerationStructurePrebuildInfo(&accelStructInputs, &accelStructPrebuildInfo);

	// Handle alignment requirements ourselves
	accelStructPrebuildInfo.ScratchDataSizeInBytes = ALIGN(accelStructPrebuildInfo.ScratchDataSizeInBytes, D3D12_RAYTRACING_ACCELERATION_STRUCTURE_BYTE_ALIGNMENT);
	accelStructPrebuildInfo.ResultDataMaxSizeInBytes = ALIGN(accelStructPrebuildInfo.ResultDataMaxSizeInBytes, D3D12_RAYTRACING_ACCELERATION_STRUCTURE_BYTE_ALIGNMENT);

	
	// Is our current scratch size too small?
	if (accelStructPrebuildInfo.ScratchDataSizeInBytes > tlasScratchSizeInBytes)
	{
		// Create a new scratch buffer
		TLASScratchBuffer.Reset();
		tlasScratchSizeInBytes = accelStructPrebuildInfo.ScratchDataSizeInBytes;

		TLASScratchBuffer = Graphics::CreateBuffer(
			tlasScratchSizeInBytes,
			D3D12_HEAP_TYPE_DEFAULT,
			D3D12_RESOURCE_STATE_UNORDERED_ACCESS,
			D3D12_RESOURCE_FLAG_ALLOW_UNORDERED_ACCESS,
			max(D3D12_RAYTRACING_ACCELERATION_STRUCTURE_BYTE_ALIGNMENT, D3D12_DEFAULT_RESOURCE_PLACEMENT_ALIGNMENT));
	}

	// Is our current tlas too small?
	if (accelStructPrebuildInfo.ResultDataMaxSizeInBytes > tlasBufferSizeInBytes)
	{
		// Create a new tlas buffer
		TLAS.Reset();
		tlasBufferSizeInBytes = accelStructPrebuildInfo.ResultDataMaxSizeInBytes;

		TLAS = Graphics::CreateBuffer(
			accelStructPrebuildInfo.ResultDataMaxSizeInBytes,
			D3D12_HEAP_TYPE_DEFAULT,
			D3D12_RESOURCE_STATE_RAYTRACING_ACCELERATION_STRUCTURE,
			D3D12_RESOURCE_FLAG_ALLOW_UNORDERED_ACCESS,
			max(D3D12_RAYTRACING_ACCELERATION_STRUCTURE_BYTE_ALIGNMENT, D3D12_DEFAULT_RESOURCE_PLACEMENT_ALIGNMENT));
	}


	// Describe the final TLAS and set up the build
	D3D12_BUILD_RAYTRACING_ACCELERATION_STRUCTURE_DESC buildDesc = {};
	buildDesc.Inputs = accelStructInputs;
	buildDesc.ScratchAccelerationStructureData = TLASScratchBuffer->GetGPUVirtualAddress();
	buildDesc.DestAccelerationStructureData = TLAS->GetGPUVirtualAddress();
	DXRCommandList->BuildRaytracingAccelerationStructure(&buildDesc, 0, 0);

	// Set up a barrier to wait until the TLAS is actually built to proceed
	D3D12_RESOURCE_BARRIER tlasBarrier = {};
	tlasBarrier.Type = D3D12_RESOURCE_BARRIER_TYPE_UAV;
	tlasBarrier.UAV.pResource = TLAS.Get();
	tlasBarrier.Flags = D3D12_RESOURCE_BARRIER_FLAG_NONE;
	DXRCommandList->ResourceBarrier(1, &tlasBarrier);

	// Finalize the entity data cbuffer stuff and copy descriptors to shader table
	unsigned char* tablePointer = 0;
	ShaderTable->Map(0, 0, (void**)&tablePointer);
	tablePointer += ShaderTableRecordSize * 2; // Get past raygen and miss shaders
	for (int i = 0; i < entityData.size(); i++)
	{
		// Need to get to the first descriptor in this hit group's record
		unsigned char* hitGroupPointer = tablePointer + ShaderTableRecordSize * i;
		hitGroupPointer += D3D12_SHADER_IDENTIFIER_SIZE_IN_BYTES; // Get past identifier
		hitGroupPointer += sizeof(D3D12_GPU_DESCRIPTOR_HANDLE); // Get past geometry SRV

		// Copy the data to the CB ring buffer and grab associated CBV to place in shader table
		D3D12_GPU_DESCRIPTOR_HANDLE cbv = Graphics::FillNextConstantBufferAndGetGPUDescriptorHandle(&entityData[i], sizeof(RaytracingEntityData));
		memcpy(hitGroupPointer, &cbv, sizeof(D3D12_GPU_DESCRIPTOR_HANDLE));
	}
	ShaderTable->Unmap(0, 0);

}


// --------------------------------------------------------
// Performs the actual raytracing work
// --------------------------------------------------------
void RayTracing::Raytrace(std::shared_ptr<Camera> camera, Microsoft::WRL::ComPtr<ID3D12Resource> currentBackBuffer)
{
	if (!dxrInitialized || !dxrAvailable)
		return;

	// Transition the output-related resources to the proper states
	D3D12_RESOURCE_BARRIER outputBarriers[2] = {};
	{
		// Back buffer needs to be COPY DESTINATION (for later)
		outputBarriers[0].Transition.pResource = currentBackBuffer.Get();
		outputBarriers[0].Transition.StateBefore = D3D12_RESOURCE_STATE_PRESENT;
		outputBarriers[0].Transition.StateAfter = D3D12_RESOURCE_STATE_COPY_DEST;
		outputBarriers[0].Transition.Subresource = D3D12_RESOURCE_BARRIER_ALL_SUBRESOURCES;

		// Raytracing output needs to be unordered access for raytracing
		outputBarriers[1].Transition.pResource = RaytracingOutput.Get();
		outputBarriers[1].Transition.StateBefore = D3D12_RESOURCE_STATE_COPY_SOURCE;
		outputBarriers[1].Transition.StateAfter = D3D12_RESOURCE_STATE_UNORDERED_ACCESS;
		outputBarriers[1].Transition.Subresource = D3D12_RESOURCE_BARRIER_ALL_SUBRESOURCES;

		DXRCommandList->ResourceBarrier(2, outputBarriers);
	}

	// Grab and fill a constant buffer
	RaytracingSceneData sceneData = {};
	sceneData.cameraPosition = camera->GetTransform()->GetPosition();

	DirectX::XMFLOAT4X4 view = camera->GetView();
	DirectX::XMFLOAT4X4 proj = camera->GetProjection();
	DirectX::XMMATRIX v = DirectX::XMLoadFloat4x4(&view);
	DirectX::XMMATRIX p = DirectX::XMLoadFloat4x4(&proj);
	DirectX::XMMATRIX vp = DirectX::XMMatrixMultiply(v, p);
	DirectX::XMStoreFloat4x4(&sceneData.inverseViewProjection, XMMatrixInverse(0, vp));

	D3D12_GPU_DESCRIPTOR_HANDLE cbuffer = Graphics::FillNextConstantBufferAndGetGPUDescriptorHandle(&sceneData, sizeof(RaytracingSceneData));

	// ACTUAL RAYTRACING HERE
	{
		// Set the CBV/SRV/UAV descriptor heap
		ID3D12DescriptorHeap* heap[] = { Graphics::CBVSRVDescriptorHeap.Get() };
		DXRCommandList->SetDescriptorHeaps(1, heap);

		// Set the pipeline state for raytracing
		// Note the "1" at the end of the function call for pipeline state
		DXRCommandList->SetPipelineState1(RaytracingPipelineStateObject.Get());

		// Set the global root sig so we can also set descriptor tables
		DXRCommandList->SetComputeRootSignature(GlobalRaytracingRootSig.Get());
		DXRCommandList->SetComputeRootDescriptorTable(0,			// First table is just output UAV
			RaytracingOutputUAV_GPU);
		DXRCommandList->SetComputeRootShaderResourceView(1,			// Second is SRV for accel structure (as root SRV, no table needed)
			TLAS->GetGPUVirtualAddress());
		DXRCommandList->SetComputeRootDescriptorTable(2, cbuffer);	// Third is CBV

		// Dispatch rays
		D3D12_DISPATCH_RAYS_DESC dispatchDesc = {};

		// Ray gen shader location in shader table
		dispatchDesc.RayGenerationShaderRecord.StartAddress = ShaderTable->GetGPUVirtualAddress();
		dispatchDesc.RayGenerationShaderRecord.SizeInBytes = ShaderTableRecordSize;

		// Miss shader location in shader table (we could have a whole sub-table of just these, but only 1 for this demo)
		dispatchDesc.MissShaderTable.StartAddress = ShaderTable->GetGPUVirtualAddress() + ShaderTableRecordSize; // Offset by 1 record
		dispatchDesc.MissShaderTable.SizeInBytes = ShaderTableRecordSize; // Assuming sizes here (might want to verify later)
		dispatchDesc.MissShaderTable.StrideInBytes = ShaderTableRecordSize;

		// Hit group location in shader table (we could have multiple types of hit shaders, but only 1 for this demo)
		dispatchDesc.HitGroupTable.StartAddress = ShaderTable->GetGPUVirtualAddress() + ShaderTableRecordSize * 2; // Offset by 2 records
		dispatchDesc.HitGroupTable.SizeInBytes = ShaderTableRecordSize; // Assuming sizes here (might want to verify later)
		dispatchDesc.HitGroupTable.StrideInBytes = ShaderTableRecordSize;

		// Set number of rays to match screen size
		dispatchDesc.Width = Window::Width();
		dispatchDesc.Height = Window::Height();
		dispatchDesc.Depth = 1; // Can have a 3D grid, but we don't need that

		// GO!
		DXRCommandList->DispatchRays(&dispatchDesc);
	}

	// Final copy
	{
		// Transition the raytracing output to COPY SOURCE
		outputBarriers[1].Transition.StateBefore = D3D12_RESOURCE_STATE_UNORDERED_ACCESS;
		outputBarriers[1].Transition.StateAfter = D3D12_RESOURCE_STATE_COPY_SOURCE;
		DXRCommandList->ResourceBarrier(1, &outputBarriers[1]);

		// Copy the raytracing output into the back buffer
		DXRCommandList->CopyResource(currentBackBuffer.Get(), RaytracingOutput.Get());

		// Back buffer back to PRESENT
		outputBarriers[0].Transition.StateBefore = D3D12_RESOURCE_STATE_COPY_DEST;
		outputBarriers[0].Transition.StateAfter = D3D12_RESOURCE_STATE_PRESENT;
		DXRCommandList->ResourceBarrier(1, &outputBarriers[0]);
	}

	// Assuming command list will be executed elsewhere
}<|MERGE_RESOLUTION|>--- conflicted
+++ resolved
@@ -631,12 +631,7 @@
 		tablePointer += ShaderTableRecordSize * 2; // Get past raygen and miss shaders
 		tablePointer += ShaderTableRecordSize * rayTracingData.HitGroupIndex; // Skip to this hit group
 		tablePointer += D3D12_SHADER_IDENTIFIER_SIZE_IN_BYTES; // Get past the identifier
-<<<<<<< HEAD
-		tablePointer += sizeof(D3D12_GPU_DESCRIPTOR_HANDLE); // Skip first descriptor, which is for a CBV
-		memcpy(tablePointer, &rayTracingData.IndexBufferSRV, sizeof(D3D12_GPU_DESCRIPTOR_HANDLE)); // Copy descriptor to table
-=======
 		memcpy(tablePointer, &raytracingData.IndexBufferSRV, sizeof(D3D12_GPU_DESCRIPTOR_HANDLE)); // Copy descriptor to table
->>>>>>> 8dd297a4
 	}
 	ShaderTable->Unmap(0, 0);
 
@@ -677,25 +672,14 @@
 		unsigned int meshBlasIndex = mesh->GetRayTracingData().HitGroupIndex;
 
 		// Create this description and add to our overall set of descriptions
-<<<<<<< HEAD
 		D3D12_RAYTRACING_INSTANCE_DESC id = {};
 		id.InstanceContributionToHitGroupIndex = meshBlasIndex;
 		id.InstanceID = instanceIDs[meshBlasIndex];
 		id.InstanceMask = 0xFF;
 		memcpy(&id.Transform, &transform, sizeof(float) * 3 * 4); // Copy first [3][4] elements
-		id.AccelerationStructure = mesh->GetRayTracingData().BLAS->GetGPUVirtualAddress();
+		id.AccelerationStructure = mesh->GetRaytracingData().BLAS->GetGPUVirtualAddress();
 		id.Flags = D3D12_RAYTRACING_INSTANCE_FLAG_NONE;
 		instanceDescs.push_back(id);
-=======
-		D3D12_RAYTRACING_INSTANCE_DESC instDesc = {};
-		instDesc.InstanceContributionToHitGroupIndex = meshBlasIndex;
-		instDesc.InstanceID = instanceIDs[meshBlasIndex];
-		instDesc.InstanceMask = 0xFF;
-		memcpy(&instDesc.Transform, &transform, sizeof(float) * 3 * 4); // Copy first [3][4] elements
-		instDesc.AccelerationStructure = mesh->GetRaytracingData().BLAS->GetGPUVirtualAddress();
-		instDesc.Flags = D3D12_RAYTRACING_INSTANCE_FLAG_NONE;
-		instanceDescs.push_back(instDesc);
->>>>>>> 8dd297a4
 
 		// Set up the entity data for this entity, too
 		// - mesh index tells us which cbuffer
